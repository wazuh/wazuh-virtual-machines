- hosts: all
  become: true

  vars:
    installation_assistant_reference: "{{ installation_assistant_reference }}"

    provision_path: '/var/provision'
    username: 'wazuh-user'

    automatic_ram_script_name: 'automatic_set_ram.sh'
    update_indexer_heap_service_name: 'updateIndexerHeap.service'
    builder_script_name: 'builder.sh'
    installer_script_name: 'wazuh-install.sh'
    passwords_tool_script_name: 'wazuh-passwords-tool.sh'
    certs_tool_script_name: 'wazuh-certs-tool.sh'
    passwords_file_name: 'wazuh-passwords.txt'
    config_file_name: 'config.yml'

    ova_custom_path: 'ova/assets/'
    automatic_ram_script_path: 'ova/assets/custom'

    installation_assistant_directory: '{{ provision_path }}/wazuh-installation-assistant'
    config_file_path: 'config/certificate/config_aio.yml'

    rpm_packages:
      - git
      - nss
      - xorg-x11-fonts-100dpi
      - xorg-x11-fonts-75dpi
      - xorg-x11-utils
      - xorg-x11-fonts-cyrillic
      - xorg-x11-fonts-Type1
      - xorg-x11-fonts-misc
      - fontconfig
      - freetype
      - ipa-gothic-fonts

  remote_user: "{{ username }}"
  tasks:

    ###############################
    # Configuration stage
    ###############################

    - name: Stop systemd-journald logs storage
      replace:
        path: "/etc/systemd/journald.conf"
        regexp: "{{ item.regex1 }}"
        replace: "{{ item.replace1 }}"
      with_items:
        - { regex1: '#Storage=auto', replace1: 'Storage=none' }
        - { regex1: '#ForwardToSyslog=yes', replace1: 'ForwardToSyslog=yes' }

    - name: Restart journal service
      systemd:
        name: "systemd-journald"
        enabled: yes
        state: restarted

    - name: Flush journald
      command: "journalctl --flush"

    - name: System update
      command: yum update -y

    - name: Update Amazon Linux 2023
      command: "dnf upgrade --assumeyes --releasever=latest"

    - name: Install dependencies
      ansible.builtin.package:
        name: "{{ rpm_packages }}"
        state: present

    - name: Make provision directory
      file:
        path: "{{ provision_path }}"
        state: directory

    - name: Set Wazuh logo
      copy:
        src: "../40-wazuh-banner"
        dest: "/usr/lib/motd.d/40-wazuh-banner"

    - name: Remove Amazon Linux 2023 motd
      file:
        path: /usr/lib/motd.d/30-banner
        state: absent

    - name: Copy necessary directories from virtual-machine repository
      copy:
        src: "../../{{ automatic_ram_script_path }}"
        dest: "{{ provision_path }}/{{ ova_custom_path }}"

    - name: Copy automatic ram set on reboot
      copy:
        src: "{{ provision_path }}/{{ automatic_ram_script_path }}/{{ automatic_ram_script_name }}"
        dest: "/etc"
        mode: "+x"
        remote_src: yes

    - name: Copy update wazuh indexer jvm heap service
      copy:
        src: "{{ provision_path }}/{{ automatic_ram_script_path }}/{{ update_indexer_heap_service_name }}"
        dest: "/etc/systemd/system/"
        mode: "+x"
        remote_src: yes

    - name: Enable update wazuh indexer jvm heap service
      systemd:
        name: "{{ item }}"
        enabled: yes
        daemon_reload: yes
      with_items:
        - updateIndexerHeap

    - name: Clone the wazuh-installation-assistant repository
      git:
        repo: "https://github.com/wazuh/wazuh-installation-assistant.git"
        version: "{{ installation_assistant_reference }}"
        dest: '{{ installation_assistant_directory }}'
        depth: 1
      register: clone_result
      retries: 6
      delay: 10
      until: clone_result is success

    - name: Build install script
      shell: "bash {{ installation_assistant_directory }}/{{ builder_script_name }} -i"

    - name: Build password change script
      shell: "bash {{ installation_assistant_directory }}/{{ builder_script_name }} -p"

    - name: Copy wazuh-passwords-tool script
      copy:
        src: "{{ installation_assistant_directory }}/{{ passwords_tool_script_name }}"
        dest: "/etc/.{{ passwords_tool_script_name }}"
        remote_src: yes

    - name: Build Wazuh certs tool script
      shell: "bash {{ installation_assistant_directory }}/{{ builder_script_name }} -c"

    - name: Copy wazuh-certs-tool script
      copy:
        src: "{{ installation_assistant_directory }}/{{ certs_tool_script_name }}"
        dest: "/etc/.{{ certs_tool_script_name }}"
        remote_src: yes

    - name: Copy config.yml file
      copy:
        src: "{{ installation_assistant_directory }}/{{ config_file_path }}"
        dest: "/etc/{{ config_file_name }}"
        remote_src: yes

    ##########################################
    # Edit Wazuh installation assistant script
    ##########################################

    - name: Add full debug
      replace:
        path: "{{ installation_assistant_directory }}/{{ installer_script_name }}"
        regexp: "#!/bin/bash"
        replace: "#!/bin/bash\\nset -x"

    - name: Modify install script
      shell: sed -i "s/passwords+=\(.*\)/passwords+=\(\"\${users[i]}\"\)/g" {{ installation_assistant_directory }}/{{ installer_script_name }}

    - name: Modify install script
      shell: sed -i "s/api_passwords+=\(.*\)//g" {{ installation_assistant_directory }}/{{ installer_script_name }}

    - name: Modify install script
      shell: sed -i "s/passwords_checkPassword .*//g" {{ installation_assistant_directory }}/{{ installer_script_name }}

    - name: Modify install script
      shell: sed -i "s/filecorrect=.*/filecorrect=1/g" {{ installation_assistant_directory }}/{{ installer_script_name }}

    - name: Modify install script
      shell: sed -i "s/main \"\$@\"//g" {{ installation_assistant_directory }}/{{ installer_script_name }}

    - name: Modify install script
      shell: cat {{ provision_path }}/{{ automatic_ram_script_path }}/functions.sh >> {{ installation_assistant_directory }}/{{ installer_script_name }}

    - name: Modify install script
      shell: echo "" >> {{ installation_assistant_directory }}/{{ installer_script_name }}

    - name: Modify install script
      shell: echo "main \"\$@\"" >> {{ installation_assistant_directory }}/{{ installer_script_name }}

    - name: Modify install script
      shell: cat {{ installation_assistant_directory }}/{{ installer_script_name }}

    ###############################
    # Install stage
    ###############################

    - name: Run {{ installer_script_name }} script
<<<<<<< HEAD
      command: "bash {{ installation_assistant_directory }}/{{ installer_script_name }} -a -v -o -d"
      async: 1800
      poll: 0
      register: install_result

    - name: Wait for installation to finish
      async_status:
        jid: "{{ install_result.ansible_job_id }}"
      register: job_result
      until: job_result.finished
      retries: 30
      delay: 60
=======
      command: "bash {{ installation_assistant_directory }}/{{ installer_script_name }} -a -v -o -d --install-dependencies"
>>>>>>> 46c7f05b

    ###############################
    # Post-install stage
    ###############################

    - name: Extract password file
      command: "tar -xf {{ installation_assistant_directory }}/wazuh-install-files.tar -C /etc/ wazuh-install-files/{{ passwords_file_name }}"

    - name: Hide password file directory
      command: "mv /etc/wazuh-install-files /etc/.wazuh-install-files"

    - name: Stop and enable Filebeat and Wazuh manager services
      systemd:
        name: "{{ item }}"
        enabled: yes
        state: stopped
        daemon_reload: yes
      with_items:
        - filebeat
        - wazuh-manager

    - name: Define list of Indexer indices
      set_fact:
        indexer_indices:
          - wazuh-alerts
          - wazuh-archives
          - wazuh-states
          - wazuh-statistics
          - wazuh-monitoring

    - name: Set old password fact
      shell: >
        old_password=$(cat /etc/.wazuh-install-files/{{ passwords_file_name }} | grep -P "\\'admin\\'" -A 1 | grep indexer_password | awk -F"'" '{print $2}') && echo $old_password
      register: old_password

    - name: Extract old password
      set_fact:
        old_password: "{{ old_password.stdout_lines[0] }}"

    - name: Delete Indexer indices
      uri:
        url: "https://localhost:9200/{{ item }}-*"
        method: DELETE
        user: admin
        password: "{{ old_password }}"
        validate_certs: no
        status_code: 200
      loop: "{{ indexer_indices }}"
      register: delete_response

    - name: Execute Wazuh indexer security initialization script
      shell: bash /usr/share/wazuh-indexer/bin/indexer-security-init.sh -ho 127.0.0.1

    - name: Stop and enable Wazuh indexer and Wazuh dashboard services
      systemd:
        name: "{{ item }}"
        enabled: yes
        state: stopped
        daemon_reload: yes
      with_items:
        - wazuh-indexer
        - wazuh-dashboard

    - name: Copy wazuh-ami-customizer.sh script
      copy:
        src: "../wazuh-ami-customizer.sh"
        dest: "/etc/.wazuh-ami-customizer.sh"
        mode: "755"

    - name: Copy wazuh-ami-customizer.service script
      copy:
        src: "../wazuh-ami-customizer.service"
        dest: "/etc/systemd/system/wazuh-ami-customizer.service"

    - name: Copy wazuh-ami-customizer.timer script
      copy:
        src: "../wazuh-ami-customizer.timer"
        dest: "/etc/systemd/system/wazuh-ami-customizer.timer"

    - name: Enable wazuh-ami-customizer service
      systemd:
        name: wazuh-ami-customizer
        enabled: yes
        daemon_reload: yes

    - name: Enable wazuh-ami-customizer timer
      systemd:
        name: wazuh-ami-customizer.timer
        enabled: yes
        daemon_reload: yes

    - name: Disable Wazuh Dashboard service
      systemd:
        name: wazuh-dashboard
        enabled: no
        state: stopped

    - name: Change SSH port to 22
      lineinfile:
        path: /etc/ssh/sshd_config
        regexp: '^Port 2200'
        line: '#Port 22'
        state: present

    - name: Restart SSH service
      systemd:
        name: sshd
        enabled: yes
        state: restarted

    ###############################
    # Cleaning stage
    ###############################

    - name: Clean provision files
      file:
        path: "/var/provision/"
        state: absent

    - name: Find all cloud instances files
      find:
        path: "/var/lib/cloud/instances"
        recurse: yes
      register: cleanup_instances

    - name: Clean cloud instances files
      file:
        path: "{{ item.path }}"
        state: absent
      with_items: "{{ cleanup_instances.files }}"

    - name: Find all journal files
      find:
        path: /var/log/journal/
        recurse: yes
      register: cleanup_journal

    - name: Clean journal files
      file:
        path: "{{ item.path }}"
        state: absent
      with_items: "{{ cleanup_journal.files }}"

    - name: Clean yum cache
      shell: yum clean all

    - name: Clean securityadmin_demo.sh
      file:
        path: "/securityadmin_demo.sh"
        state: absent

    - name: Clean logout files
      shell: "cat /dev/null > {{ item }}"
      with_items:
        - "/home/{{ username }}/.bash_logout"
        - "/root/.bash_logout"

    - name: Enable systemd-journald logs storage at boot
      replace:
        path: "/etc/systemd/journald.conf"
        regexp: "{{ item.regex1 }}"
        replace: "{{ item.replace1 }}"
      with_items:
        - { regex1: 'Storage=none', replace1: '#Storage=auto' }
        - { regex1: 'ForwardToSyslog=yes', replace1: '#ForwardToSyslog=yes' }

    - name: Clean logs
      shell: |
        rm -rf /var/log/wazuh-install.log
        find /var/log/ -type f -exec bash -c 'cat /dev/null > {}' \;
        find /var/ossec/logs -type f -execdir sh -c 'cat /dev/null > "$1"' _ {} \;
        find /var/log/wazuh-indexer -type f -execdir sh -c 'cat /dev/null > "$1"' _ {} \;
        find /var/log/filebeat -type f -execdir sh -c 'cat /dev/null > "$1"' _ {} \;

    - name: Clean history
      shell: "cat /dev/null > {{ item }} && history -c"
      with_items:
        - "/home/{{ username }}/.bash_history"
        - "/root/.bash_history"

    - name: Clean authorized_keys
      shell: "cat /dev/null > {{ item }}"
      with_items:
        - "/root/.ssh/authorized_keys"
        - "/home/{{ username }}/.ssh/authorized_keys"<|MERGE_RESOLUTION|>--- conflicted
+++ resolved
@@ -193,22 +193,7 @@
     ###############################
 
     - name: Run {{ installer_script_name }} script
-<<<<<<< HEAD
-      command: "bash {{ installation_assistant_directory }}/{{ installer_script_name }} -a -v -o -d"
-      async: 1800
-      poll: 0
-      register: install_result
-
-    - name: Wait for installation to finish
-      async_status:
-        jid: "{{ install_result.ansible_job_id }}"
-      register: job_result
-      until: job_result.finished
-      retries: 30
-      delay: 60
-=======
       command: "bash {{ installation_assistant_directory }}/{{ installer_script_name }} -a -v -o -d --install-dependencies"
->>>>>>> 46c7f05b
 
     ###############################
     # Post-install stage
