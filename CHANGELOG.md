--- conflicted
+++ resolved
@@ -1,11 +1,25 @@
 # Change Log
 All notable changes to this project will be documented in this file.
 
-<<<<<<< HEAD
+## [5.0.0]
+
+### Added
+
+- None
+
+### Changed
+
+- None
+
+### Fixed
+
+- None
+
+### Deleted
+
+- None
+
 ## [4.14.0]
-=======
-## [5.0.0]
->>>>>>> a6ef601e
 
 ### Added
 
