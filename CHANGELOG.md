--- conflicted
+++ resolved
@@ -1,7 +1,6 @@
 # Change Log
 All notable changes to this project will be documented in this file.
 
-<<<<<<< HEAD
 ## [4.14.0]
 
 ### Added
@@ -20,26 +19,6 @@
 
 - None
 
-## [4.13.1]
-
-### Added
-
-- None
-
-### Changed
-
-- None
-
-### Fixed
-
-- None
-
-### Deleted
-
-- None
-
-=======
->>>>>>> 27b4ae2d
 ## [4.13.0]
 
 ### Added
