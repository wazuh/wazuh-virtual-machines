# Change Log
All notable changes to this project will be documented in this file.

<<<<<<< HEAD
## [5.0.0]

### Added

- None

### Changed

- Change signing script and rework AMI and OVA workflow ([#472](https://github.com/wazuh/wazuh-virtual-machines/pull/472))
- Add password-tool to the AMI configuration process ([#473](https://github.com/wazuh/wazuh-virtual-machines/pull/473))
- Update AWS S3 OVA path ([#465](https://github.com/wazuh/wazuh-virtual-machines/pull/465))
- Update certificate handling and configuration ([#468](https://github.com/wazuh/wazuh-virtual-machines/pull/468))
- Update indexes deleted in OVA and AMI builds. ([#459](https://github.com/wazuh/wazuh-virtual-machines/pull/459))

### Fixed

- Fix vagrant up inconsistencies at the renewed OVA build process ([#474](https://github.com/wazuh/wazuh-virtual-machines/pull/474))
- Fix vagrant up inconsistencies at the start. ([#435](https://github.com/wazuh/wazuh-virtual-machines/pull/435))

### Deleted

- None

## [4.14.2]
=======
## [4.14.3]
>>>>>>> e8ed9a08

### Added

- None

### Changed

- None

### Fixed

- None

### Deleted

- None

## [4.14.2]

### Added

- None

### Changed

- None

### Fixed

- Fixed Wazuh template download error due to missing stage reference. ([#491](https://github.com/wazuh/wazuh-virtual-machines/pull/491))
- Fix Amazon Linux 2023 OVA download and extraction in OVA Build ([#490](https://github.com/wazuh/wazuh-virtual-machines/pull/490))

### Deleted

- None

## [4.14.1]

### Added

- None

### Changed

- None

### Fixed

- Fix deprecated Ansible YAML callback plugin in OVA build workflow ([#463](https://github.com/wazuh/wazuh-virtual-machines/pull/463))
- Fix vagrant up inconsistencies at the start. ([#434](https://github.com/wazuh/wazuh-virtual-machines/pull/434))

### Deleted

- None

## [4.14.0]

### Added

- None

### Changed

- None

### Fixed

- None

### Deleted

- None

## [4.13.1]

### Added

- None

### Changed

- None

### Fixed

- None

### Deleted

- None

## [4.13.0]

### Added

- Integrate bumper script via GitHub action. ([#331](https://github.com/wazuh/wazuh-virtual-machines/pull/331))
- Added repository_bumper.sh script. ([#271](https://github.com/wazuh/wazuh-virtual-machines/pull/271))

### Changed

- Updated the regular expression for the new indexes ([#240](https://github.com/wazuh/wazuh-virtual-machines/pull/240))

### Fixed

- Fix obtaining the tag in case the INSTALLATION_ASSISTANT_BRANCH variable contains the HEAD ([#239](https://github.com/wazuh/wazuh-virtual-machines/pull/239))

### Deleted

- Remove default virtual-machines reference version from workflow ([#237](https://github.com/wazuh/wazuh-virtual-machines/pull/237))

## [4.12.0]

### Added

- None

### Changed

- Adapt existing workflows to new allocator YAML inventory ([#220](https://github.com/wazuh/wazuh-virtual-machines/pull/220))
- Updated VERSION file to the new standard. ([#212](https://github.com/wazuh/wazuh-virtual-machines/pull/212))
- Change runners in GHA workflows to Ubuntu 22.04 ([#145](https://github.com/wazuh/wazuh-virtual-machines/pull/145))

### Fixed

- None

### Deleted

- None

## [4.11.2]

### Added

- None

### Changed

- None

### Fixed

- None

### Deleted

- None

## [4.11.1]

### Added

- None

### Changed

- None

### Fixed

- None

### Deleted

- None

## [4.11.0]

### Added

- None

### Changed

- Reworked the OVA workflow, creation process and upgraded base OS. ([#170](https://github.com/wazuh/wazuh-virtual-machines/pull/170))
- Change OS base for Wazuh AMI to Amazon Linux 2023. ([#150](https://github.com/wazuh/wazuh-virtual-machines/pull/150))
- Added venv to AMI and OVA workflows. ([#112](https://github.com/wazuh/wazuh-virtual-machines/pull/112))
- Improvements to AMI customization script. ([#98](https://github.com/wazuh/wazuh-virtual-machines/pull/98))

### Fixed

- Fix Wazuh dashboard errors in OVA. ([#209](https://github.com/wazuh/wazuh-virtual-machines/pull/209))
- Fixed local build for OVA. ([#208](https://github.com/wazuh/wazuh-virtual-machines/pull/208))
- Fixed Wazuh Dashboard issues when the AMI boots up. ([#205](https://github.com/wazuh/wazuh-virtual-machines/pull/205))
- Fix Wazuh dashboard certificate verification failure ([#198](https://github.com/wazuh/wazuh-virtual-machines/pull/198))
- Fixed Wazuh ASCII art logo display in OVA. ([#192](https://github.com/wazuh/wazuh-virtual-machines/pull/192))
- Fixed video in grub configuration for the OVA. ([#190](https://github.com/wazuh/wazuh-virtual-machines/pull/190))
- Changed ssh config file to allow ssh while FIPS is activated. ([#184](https://github.com/wazuh/wazuh-virtual-machines/pull/184))
- Fixed Vagrant synced folder error in OVA. ([#183](https://github.com/wazuh/wazuh-virtual-machines/pull/183))
- Fix the ova workflow for stages support and AWS instance deletion. ([#175](https://github.com/wazuh/wazuh-virtual-machines/pull/176))
- Fixed the OVA workflow to add support in stages. ([#173](https://github.com/wazuh/wazuh-virtual-machines/pull/173))

### Deleted

- None

## [4.10.1]

### Added

- None

### Changed

- None

### Fixed

- None

### Deleted

- None

## [4.10.0]

### Added

- Added echo of the OVA URI ([#84](https://github.com/wazuh/wazuh-virtual-machines/pull/84))
- Add security policy ([#46](https://github.com/wazuh/wazuh-virtual-machines/pull/46))
- Add packages_builder_ami workflow ([#40](https://github.com/wazuh/wazuh-virtual-machines/pull/40))
- Added builder_OVA workflow ([#32](https://github.com/wazuh/wazuh-virtual-machines/pull/32))
- Added packages_builder_ami workflow header ([#31](https://github.com/wazuh/wazuh-virtual-machines/pull/31))
- Added the OVA to the wazuh-virtual-machines repository without changes ([#30](https://github.com/wazuh/wazuh-virtual-machines/pull/30)) - (OVA)

### Changed

- Change inputs parameters in AMI and OVA workflows ([#118](https://github.com/wazuh/wazuh-virtual-machines/pull/118))
- Change ami and ova workflows input upper_case to lower_case ([#114](https://github.com/wazuh/wazuh-virtual-machines/pull/114))
- Changed the SSH port of the AMI to 22 ([#83](https://github.com/wazuh/wazuh-virtual-machines/pull/83))
- Migrated certificates and passwords changes for AMI. ([#73](https://github.com/wazuh/wazuh-virtual-machines/pull/73))
- Add a new input for wazuh-virtual-machines reference to the OVA and AMI workflows ([#70](https://github.com/wazuh/wazuh-virtual-machines/pull/70))
- Adapted repository selection in OVA generation ([#58](https://github.com/wazuh/wazuh-virtual-machines/pull/58))
- Modify the AMI GHA workflow with the new Installation Assistant logic ([#55](https://github.com/wazuh/wazuh-virtual-machines/pull/55))
- Migrated Build OVA pipeline from Jenkins to GHA Workflow ([#44](https://github.com/wazuh/wazuh-virtual-machines/pull/44))
- Migrated the OVA construction files to the wazuh-virtual-machines repository ([#29](https://github.com/wazuh/wazuh-virtual-machines/pull/29)) - (OVA)

### Fixed

- Add validation in the generate_ova.sh file when use tag instead a branch reference ([#100](https://github.com/wazuh/wazuh-virtual-machines/pull/100))
- Added ova extension to the sha file and change S3 directory from OVA to ova ([#96](https://github.com/wazuh/wazuh-virtual-machines/pull/96))
- Added # to the Port 22 configuration in the AMI instance ([#97](https://github.com/wazuh/wazuh-virtual-machines/pull/97))
- Changed GitHub Runner version to fix Python error ([#82](https://github.com/wazuh/wazuh-virtual-machines/pull/82))
- Deleted dashboard logs cleanup in OVA local build ([#57](https://github.com/wazuh/wazuh-virtual-machines/pull/57))
- Fix typos and add news inputs in the AMI workflow header ([#35](https://github.com/wazuh/wazuh-virtual-machines/pull/35))

### Deleted

- None

## [4.9.2]

- https://github.com/wazuh/wazuh-packages/releases/tag/v4.9.2

## [4.9.1]

- https://github.com/wazuh/wazuh-packages/releases/tag/v4.9.1

## [4.9.0]

- https://github.com/wazuh/wazuh-packages/releases/tag/v4.9.0

## [4.8.2]

- https://github.com/wazuh/wazuh-packages/releases/tag/v4.8.2

## [4.8.1]

- https://github.com/wazuh/wazuh-packages/releases/tag/v4.8.1

## [4.8.0]

- https://github.com/wazuh/wazuh-packages/releases/tag/v4.8.0

## [4.7.5]

- https://github.com/wazuh/wazuh-packages/releases/tag/v4.7.5

## [4.7.4]

- https://github.com/wazuh/wazuh-packages/releases/tag/v4.7.4

## [4.7.3]

- https://github.com/wazuh/wazuh-packages/releases/tag/v4.7.3

## [4.7.2]

- https://github.com/wazuh/wazuh-packages/releases/tag/v4.7.2

## [4.7.1]

- https://github.com/wazuh/wazuh-packages/releases/tag/v4.7.1

## [v4.7.0]

- https://github.com/wazuh/wazuh-packages/releases/tag/v4.7.0

## [v4.6.0]

- https://github.com/wazuh/wazuh-packages/releases/tag/v4.6.0

## [v4.5.4]

- https://github.com/wazuh/wazuh-packages/releases/tag/v4.5.4

## [v4.5.3]

- https://github.com/wazuh/wazuh-packages/releases/tag/v4.5.3

## [v4.5.2]

- https://github.com/wazuh/wazuh-packages/releases/tag/v4.5.2

## [v4.5.1]

- https://github.com/wazuh/wazuh-packages/releases/tag/v4.5.1

## [v4.5.0]

- https://github.com/wazuh/wazuh-packages/releases/tag/v4.5.0

## [v4.4.5]

- https://github.com/wazuh/wazuh-packages/releases/tag/v4.4.5

## [v4.4.4]

- https://github.com/wazuh/wazuh-packages/releases/tag/v4.4.4

## [v4.4.3]

- https://github.com/wazuh/wazuh-packages/releases/tag/v4.4.3

## [v4.4.2]

- https://github.com/wazuh/wazuh-packages/releases/tag/v4.4.2

## [v4.3.11]

- https://github.com/wazuh/wazuh-packages/releases/tag/v4.3.11

## [v4.4.1]

- https://github.com/wazuh/wazuh-packages/releases/tag/v4.4.1

## [v4.4.0]

- https://github.com/wazuh/wazuh-packages/releases/tag/v4.4.0

## [v4.3.10]

- https://github.com/wazuh/wazuh-packages/releases/tag/v4.3.10

## [v4.3.9]

- https://github.com/wazuh/wazuh-packages/releases/tag/v4.3.9

## [v4.3.8]

- https://github.com/wazuh/wazuh-packages/releases/tag/v4.3.8

## [v4.3.7]

- https://github.com/wazuh/wazuh-packages/releases/tag/v4.3.7

## [v4.3.6]

- https://github.com/wazuh/wazuh-packages/releases/tag/v4.3.6

## [v4.3.5]

- https://github.com/wazuh/wazuh-packages/releases/tag/v4.3.5

## [v4.3.4]

- https://github.com/wazuh/wazuh-packages/releases/tag/v4.3.4

## [v4.3.3]

- https://github.com/wazuh/wazuh-packages/releases/tag/v4.3.3

## [v4.3.2]

- https://github.com/wazuh/wazuh-packages/releases/tag/v4.3.2

## [v4.2.7]

- https://github.com/wazuh/wazuh-packages/releases/tag/v4.2.7

## [v4.3.1]

- https://github.com/wazuh/wazuh-packages/releases/tag/v4.3.1

## [v4.3.0]

- https://github.com/wazuh/wazuh-packages/releases/tag/v4.3.0

## [v4.2.6]

- https://github.com/wazuh/wazuh-packages/releases/tag/v4.2.6

## [v4.2.5]

- https://github.com/wazuh/wazuh-packages/releases/tag/v4.2.5

## [v4.2.4]

- https://github.com/wazuh/wazuh-packages/releases/tag/v4.2.4

## [v4.2.3]

- https://github.com/wazuh/wazuh-packages/releases/tag/v4.2.3

## [v4.2.2]

- https://github.com/wazuh/wazuh-packages/releases/tag/v4.2.2

## [v4.2.1]

- https://github.com/wazuh/wazuh-packages/releases/tag/v4.2.1

## [v4.2.0]

- https://github.com/wazuh/wazuh-packages/releases/tag/v4.2.0

## [v4.1.5]

- https://github.com/wazuh/wazuh-packages/releases/tag/v4.1.5

## [v4.1.4]

- https://github.com/wazuh/wazuh-packages/releases/tag/v4.1.4

## [v4.1.3]

- https://github.com/wazuh/wazuh-packages/releases/tag/v4.1.3

## [v4.1.2]

- https://github.com/wazuh/wazuh-packages/releases/tag/v4.1.2

## [v4.1.1]

- https://github.com/wazuh/wazuh-packages/releases/tag/v4.1.1

## [v4.0.2]

- https://github.com/wazuh/wazuh-packages/releases/tag/v4.0.2

## [v4.0.0]

- https://github.com/wazuh/wazuh-packages/releases/tag/v4.0.0<|MERGE_RESOLUTION|>--- conflicted
+++ resolved
@@ -1,7 +1,6 @@
 # Change Log
 All notable changes to this project will be documented in this file.
 
-<<<<<<< HEAD
 ## [5.0.0]
 
 ### Added
@@ -21,14 +20,15 @@
 - Fix vagrant up inconsistencies at the renewed OVA build process ([#474](https://github.com/wazuh/wazuh-virtual-machines/pull/474))
 - Fix vagrant up inconsistencies at the start. ([#435](https://github.com/wazuh/wazuh-virtual-machines/pull/435))
 
-### Deleted
-
-- None
-
-## [4.14.2]
-=======
+### Fixed
+
+- None
+
+### Deleted
+
+- None
+
 ## [4.14.3]
->>>>>>> e8ed9a08
 
 ### Added
 
