--- conflicted
+++ resolved
@@ -26,11 +26,7 @@
         --arch (str): Architecture type (optional, default: "x86_64", choices: ["x86_64", "amd64", "arm64", "aarch64"]).
         --dependencies (str): Path to the dependencies file (optional, default: DEPENDENCIES_FILE_PATH).
         --component (str): Component to provision (optional, default: "all", choices: ["wazuh_indexer", "wazuh_server", "wazuh_dashboard", "all"]).
-<<<<<<< HEAD
-        --execute (str): Module to execute (required, choices: ["provisioner", "core-configurer", "ami-pre-configurer", "ami-post-configurer", "all-ami"]).
-=======
-        --execute (str): Module to execute (required, choices: ["provisioner", "core-configurer", "ami-configurer", "ova-pre-configurer", "ova-post-configurer", "all-ami"]).
->>>>>>> e8d51f95
+        --execute (str): Module to execute (required, choices: ["provisioner", "core-configurer", "ova-pre-configurer", "ova-post-configurer", "ami-pre-configurer", "ami-post-configurer", "all-ami"]).
     """
     parser = argparse.ArgumentParser(description="Component Provisioner")
     parser.add_argument("--inventory", required=False, help="Path to the inventory file")
@@ -39,18 +35,15 @@
     parser.add_argument(
         "--execute",
         required=True,
-<<<<<<< HEAD
-        choices=["provisioner", "core-configurer", "ami-pre-configurer", "ami-post-configurer", "all-ami"],
-=======
         choices=[
             "provisioner",
             "core-configurer",
-            "ami-configurer",
             "ova-pre-configurer",
             "ova-post-configurer",
+            "ami-pre-configurer",
+            "ami-post-configurer",
             "all-ami",
         ],
->>>>>>> e8d51f95
     )
     parser.add_argument(
         "--arch",
@@ -76,23 +69,15 @@
 
 
 def check_required_arguments(parsed_args):
-<<<<<<< HEAD
-    if parsed_args.execute in ["provisioner", "all-ami"] and not parsed_args.packages_url_path:
-        raise ValueError('--packages-url-path is required for the "provisioner" and "all-ami" --execute value')
+    if parsed_args.execute in ["provisioner", "all-ami", "ova-post-configurer"] and not parsed_args.packages_url_path:
+        raise ValueError(
+            '--packages-url-path is required for the "provisioner", "all-ami" and "ova-post-configurer" --execute value'
+        )
 
     if parsed_args.execute in ["ami-pre-configurer", "ami-post-configurer", "all-ami"] and not parsed_args.inventory:
         raise ValueError(
             '--inventory is required for the "ami-pre-configurer", "ami-post-configurer" and "all-ami" --execute value'
         )
-=======
-    if parsed_args.execute in ["provisioner", "all-ami", "ova-post-configurer"] and not parsed_args.packages_url_path:
-        raise ValueError(
-            '--packages-url-path is required for the "provisioner", "all-ami" and "ova-post-configurer" --execute value'
-        )
-
-    if parsed_args.execute in ["ami-configurer", "all-ami"] and not parsed_args.inventory:
-        raise ValueError('--inventory is required for the "ami-configurer" and "all-ami" --execute value')
->>>>>>> e8d51f95
 
 
 def main():
@@ -117,24 +102,16 @@
     parsed_args = parse_arguments()
     check_required_arguments(parsed_args)
 
-<<<<<<< HEAD
+    if parsed_args.execute == "ova-pre-configurer":
+        ova_pre_configurer_main()
+
     if parsed_args.execute in ["ami-pre-configurer", "all-ami"]:
         new_user = ami_configurer_main(inventory_path=parsed_args.inventory, type="ami-pre-configurer")
         if not new_user:
             raise ValueError("ami-pre-configurer did not return a new user")
         change_inventory_user(inventory_path=parsed_args.inventory, new_user=new_user)
 
-    if parsed_args.execute in ["provisioner", "all-ami"]:
-=======
-    if parsed_args.execute in ["ami-configurer", "all-ami"]:
-        ami_configurer_main(inventory_path=parsed_args.inventory)
-        change_inventory_user(inventory_path=parsed_args.inventory, new_user="wazuh-user")
-
-    if parsed_args.execute in ["ova-pre-configurer"]:
-        ova_pre_configurer_main()
-
-    if parsed_args.execute in ["provisioner", "all-ami", "ova-post-configurer"]:
->>>>>>> e8d51f95
+    if parsed_args.execute in ["provisioner", "ova-post-configurer", "all-ami"]:
         provisioner_main(
             packages_url_path=Path(parsed_args.packages_url_path),
             package_type=parsed_args.package_type,
@@ -144,20 +121,15 @@
             inventory=parsed_args.inventory,
         )
 
-<<<<<<< HEAD
-    if parsed_args.execute in ["core-configurer", "all-ami"]:
+    if parsed_args.execute in ["core-configurer", "ova-post-configurer", "all-ami"]:
         core_configurer_main(inventory_path=parsed_args.inventory)
+
+    if parsed_args.execute == "ova-post-configurer":
+        ova_post_configurer_main()
 
     if parsed_args.execute in ["ami-post-configurer", "all-ami"]:
         ami_configurer_main(inventory_path=parsed_args.inventory, type="ami-post-configurer")
-=======
-    if parsed_args.execute in ["core-configurer", "all-ami", "ova-post-configurer"]:
-        core_configurer_main(inventory_path=parsed_args.inventory)
-
-    if parsed_args.execute in ["ova-post-configurer"]:
-        ova_post_configurer_main()
->>>>>>> e8d51f95
-
+    
 
 if __name__ == "__main__":
     main()