--- conflicted
+++ resolved
@@ -1,9 +1,4 @@
 {
-<<<<<<< HEAD
-    "version": "4.13.0",
-    "stage": "rc2"
-=======
     "version": "4.13.1",
     "stage": "alpha0"
->>>>>>> 12fe21fa
 }