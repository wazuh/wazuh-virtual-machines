--- conflicted
+++ resolved
@@ -18,25 +18,7 @@
       wazuh_automation_reference:
         description: 'Branch or tag of the wazuh-automation repository'
         required: true
-<<<<<<< HEAD
         default: 'main'
-=======
-        default: '4.14.3'
-      wazuh_installation_assistant_reference:
-        description: 'Branch or tag of the wazuh-installation-assistant repository'
-        required: true
-        default: '4.14.3'
-      debug:
-        description: 'Verbosity level on playbooks execution'
-        required: true
-        default: '-v'
-        type: choice
-        options:
-          - -v
-          - -vv
-          - -vvv
-          - -vvvv
->>>>>>> e8ed9a08
       ami_revision:
         description: |
           'For AMI candidates must be a number, e,g: -1.'
@@ -71,12 +53,7 @@
         required: false
 
 env:
-<<<<<<< HEAD
     COMPOSITE_NAME: "linux-amazon-2023-amd64"
-=======
-    LAST_STAGE: ""
-    COMPOSITE_NAME: "linux-amazon-2023ami-amd64"
->>>>>>> e8ed9a08
     ALLOCATOR_PATH: "/tmp/allocatorvm_ami"
     WORKFLOW_VENV: "${{ github.workspace }}/workflow_venv"
     COMMIT_LIST: ${{ inputs.commit_list }}
@@ -166,28 +143,10 @@
             aws s3api get-object --bucket ${{ env.DEV_ARTIFACTS_URLS_BUCKET }} --key ${{ env.DEV_ARTIFACTS_URLS_PATH }}/${{ env.ARTIFACTS_URLS_FILENAME }} $LOCAL_ARTIFACTS_URLS_FILEPATH
           fi
 
-<<<<<<< HEAD
       - name: Generate presigned URLs for artifacts for dev packages
         if: inputs.wazuh_package_type == 'dev'
         run: |
           python ${{ env.GENERATE_PRESIGNED_URLS_SCRIPT_PATH }}
-=======
-      - name: Is stage check
-        run: |
-          if [ ${{ inputs.is_stage }} == true ]; then
-            LAST_STAGE=$(jq -r '.stage' VERSION.json)
-            echo "LAST_STAGE=$LAST_STAGE" >> $GITHUB_ENV
-          fi
-
-      - name: Run Ansible playbook to install Wazuh components
-        run: |
-          ANSIBLE_CALLBACK_RESULT_FORMAT=yaml ansible-playbook -i ${{ env.ALLOCATOR_PATH }}/inventory_ansible.ini \
-          ${{ env.PLAYBOOKS_PATH }}/build_ami_packages.yaml \
-          --extra-vars \
-          "installation_assistant_reference=${{ inputs.wazuh_installation_assistant_reference }} \
-          last_stage=${{ env.LAST_STAGE }}" \
-          "${{ inputs.debug }}"
->>>>>>> e8ed9a08
 
       - name: Execute configuration AMI process
         run: |
