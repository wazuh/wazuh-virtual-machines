--- conflicted
+++ resolved
@@ -11,21 +11,12 @@
       wazuh_virtual_machines_reference:
         description: 'Branch or tag of the wazuh-virtual-machines repository'
         required: true
-<<<<<<< HEAD
-        default: '4.10.0'
-      wazuh_installation_assistant_reference:
-        description: 'Branch or tag of the wazuh-installation-assistant repository'
-        required: true
-        default: '4.10.0'
-      wazuh_package_repository:
-=======
         default: '4.10.1'
       WAZUH_INSTALLATION_ASSISTANT_REFERENCE:
         description: 'Branch or tag of the wazuh-installation-assistant repository'
         required: true
         default: '4.10.1'
       WAZUH_PACKAGE_REPOSITORY:
->>>>>>> ed9e1cfe
         type: choice
         description: 'Wazuh package repository from which to download the packages'
         required: true
