run-name: Build OVA ${{ inputs.id }} ${{ inputs.is_stage && ' - is stage' || '' }}${{ inputs.checksum && ' - checksum' || '' }} - Branch ${{ github.ref_name }} - Launched by @${{ github.actor }}
name: Build OVA

on:
  workflow_dispatch:
    inputs:
      id:
        description: "ID used to identify the workflow uniquely."
        type: string
        required: false
      wazuh_virtual_machines_reference:
        description: 'Branch or tag of the wazuh-virtual-machines repository'
        required: true
        default: '4.11.0'
      wazuh_installation_assistant_reference:
        description: 'Branch or tag of the wazuh-installation-assistant repository'
        required: true
        default: '4.11.0'
<<<<<<< HEAD
      wazuh_automation_reference:
        description: 'Branch or tag of the wazuh-automation repository'
        required: true
        default: '4.11.0'
      WAZUH_PACKAGE_REPOSITORY:
=======
      wazuh_package_repository:
>>>>>>> 0829a690
        type: choice
        description: 'Wazuh package repository from which to download the packages'
        required: true
        options:
          - prod
          - dev
          - staging
      is_stage:
        description: "Is stage?"
        type: boolean
        default: false
      ova_revision:
        type: string
        description: 'Revision of the OVA file. Use "0" for development builds'
        required: true
        default: '0'
      checksum:
        type: boolean
        description: |
          Generate package checksum.
          Default is 'false'.
        required: false
      debug:
        type: choice
        description: 'Debug mode'
        required: false
        options:
          - -v
          - -vv
          - -vvv
  workflow_call:
    inputs:
      id:
        type: string
        required: false
      checksum:
        type: boolean
        required: false

env:
    INSTANCE_TYPE: "metal"
    S3_BUCKET: ${{ vars.AWS_S3_BUCKET }}
    S3_PATH: "development/wazuh/4.x/secondary/ova"
    COMPOSITE_NAME: "linux-amazon-2023-amd64"
    ALLOCATOR_PATH: "/tmp/allocatorvm_ova"
    AWS_REGION: "us-east-1"
    OVA_PATH: "/var/provision/wazuh-virtual-machines"
    WIA_DIR: "wazuh-installation-assistant"
    WIA_REPOSITORY: "https://github.com/wazuh/wazuh-installation-assistant"
    WVM_REPOSITORY: "https://github.com/wazuh/wazuh-virtual-machines"
    ANSIBLE_CALLBACK: "yaml"

permissions:
  id-token: write   # This is required for requesting the JWT
  contents: read    # This is required for actions/checkout

jobs:
  build_and_run:
    runs-on: ubuntu-latest
    steps:
      - name: View parameters
        run: echo "${{ toJson(inputs) }}"

      - name: Install Python and create virtual environment
        run: |
          sudo apt-get update
          sudo apt install -y python3 python3-venv
          python3 -m venv ova_venv
          source ova_venv/bin/activate
          python3 -m pip install --upgrade pip
          echo PATH=$PATH >> $GITHUB_ENV

      - name: Install Ansible
        run: |
          sudo apt install -y jq sshpass
          python3 -m pip install ansible-core==2.16
          pip install pyyaml
          ansible-galaxy collection install community.general

      - name: Checkout wazuh/wazuh-virtual-machines repository
        uses: actions/checkout@v4
        with:
          ref: ${{ inputs.wazuh_virtual_machines_reference }}

      - name: Checkout wazuh/wazuh-installation-assistant repository
        uses: actions/checkout@v4
        with:
          repository: wazuh/wazuh-installation-assistant
          ref: ${{ inputs.wazuh_installation_assistant_reference }}
          token: ${{ secrets.GH_CLONE_TOKEN }}
          path: wazuh-installation-assistant

      - name: Setting FILENAME var
        run: |
          WAZUH_VERSION=$(cat wazuh-installation-assistant/VERSION)
          COMMIT_SHA=$(git rev-parse --short ${{ github.sha }})
          echo "WAZUH_VERSION=$WAZUH_VERSION" >> $GITHUB_ENV
          FILENAME="wazuh-${WAZUH_VERSION}-${{ inputs.ova_revision }}"

          if [ ${{ inputs.is_stage }} == false ]; then
            FILENAME="${FILENAME}-${COMMIT_SHA}"
          fi

          echo "FILENAME=$FILENAME" >> $GITHUB_ENV
          FILENAME_OVA="${FILENAME}.ova"
          echo "FILENAME_OVA=$FILENAME_OVA" >> $GITHUB_ENV
          FILENAME_SHA="${FILENAME}.ova.sha512"
          echo "FILENAME_SHA=$FILENAME_SHA" >> $GITHUB_ENV

      - name: Configure AWS credentials
        uses: aws-actions/configure-aws-credentials@v4
        with:
          role-to-assume: ${{ secrets.AWS_IAM_OVA_ROLE }}
          role-session-name: "OVA-Builder"
          aws-region: "${{ env.AWS_REGION }}"
          role-duration-seconds: 18000 # Set the duration of the role session to 5 hours

      - name: Checkout wazuh/wazuh-automation repository
        uses: actions/checkout@v4
        with:
          repository: wazuh/wazuh-automation
          ref: ${{ inputs.wazuh_automation_reference }}
          token: ${{ secrets.GH_CLONE_TOKEN }}
          path: wazuh-automation

      - name: Install and set allocator requirements
        run: |
          pip3 install -r wazuh-automation/deployability/deps/requirements.txt

      - name: Execute allocator module that will create the base instance
        id: alloc_vm
        run: |
          python3 wazuh-automation/deployability/modules/allocation/main.py --action create --provider aws --size ${{ env.INSTANCE_TYPE }} --composite-name ${{ env.COMPOSITE_NAME }} --working-dir ${{ env.ALLOCATOR_PATH }} \
            --track-output ${{ env.ALLOCATOR_PATH }}/track.yml --inventory-output ${{ env.ALLOCATOR_PATH }}/inventory.yml --instance-name gha_${{ github.run_id }}_ova_build \
            --label-team devops --label-termination-date 1d
          sed 's/: */=/g' ${{ env.ALLOCATOR_PATH }}/inventory.yml > ${{ env.ALLOCATOR_PATH }}/inventory_mod.yml
          sed -n 's/^identifier: \(.*\)$/identifier=\1/p' ${{ env.ALLOCATOR_PATH }}/track.yml >> ${{ env.ALLOCATOR_PATH }}/inventory_mod.yml
          source ${{ env.ALLOCATOR_PATH }}/inventory_mod.yml
          echo "::add-mask::$ansible_host"
          echo "::add-mask::$ansible_port"
          echo "::add-mask::$ansible_user"
          echo "::add-mask::$ansible_ssh_private_key_file"
          echo "::add-mask::$ansible_ssh_common_args"
          echo "::add-mask::$identifier"
          cat "${{ env.ALLOCATOR_PATH }}/inventory_mod.yml" >> $GITHUB_ENV;

      - name: Generate inventory
        run: |
          echo "[gha_instance]" > ${{ env.ALLOCATOR_PATH }}/inventory_ansible.ini
          echo "${{ env.ansible_host }} ansible_port=${{ env.ansible_port }} ansible_user=${{ env.ansible_user }} ansible_ssh_private_key_file=${{ env.ansible_ssh_private_key_file }} ansible_ssh_common_args='${{ env.ansible_ssh_common_args }}'" >> ${{ env.ALLOCATOR_PATH }}/inventory_ansible.ini

      - name: Install Python3 in the AWS instance
        run: |
          ssh -p ${{ env.ansible_port }} -i ${{ env.ansible_ssh_private_key_file }} -o 'StrictHostKeyChecking no' ${{ env.ansible_user }}@${{ env.ansible_host }} "sudo yum install -y python3"

      - name: Run Ansible playbook to generate the OVA
        run: |
          builder_args="-i"
          ANSIBLE_STDOUT_CALLBACK=$ANSIBLE_CALLBACK ansible-playbook -i ${{ env.ALLOCATOR_PATH }}/inventory_ansible.ini .github/workflows/ansible_playbooks/ova_generator.yaml \
          --extra-vars " \
          wia_branch=${{ inputs.wazuh_installation_assistant_reference }} \
          repository=${{ inputs.wazuh_package_repository }}  \
          wvm_repository=${{ env.WVM_REPOSITORY }} \
          wvm_branch=${{ inputs.wazuh_virtual_machines_reference }} \
          ova_path=${{ env.OVA_PATH }} \
          wia_scripts=${{ env.WIA_DIR }} \
          wia_repository=${{ env.WIA_REPOSITORY }} \
          filename_ova=${{ env.FILENAME_OVA }} \
          builder_args='$builder_args' \
          debug=yes" ${{ inputs.debug }}

      - name: Getting OVA from AWS instance
        run: |
          scp -P ${{ env.ansible_port }} -i ${{ env.ansible_ssh_private_key_file }} ${{ env.ansible_user }}@${{ env.ansible_host }}:/home/ec2-user/${{ env.FILENAME_OVA }} /tmp/${{ env.FILENAME_OVA }}

      - name: Standarizing OVA
        run: |
          sed -i "s|ovf:capacity=\"40\"|ovf:capacity=\"50\"|g" ova/wazuh_ovf_template
          bash ova/setOVADefault.sh "ova/" "/tmp/${{ env.FILENAME_OVA }}" "/tmp/${{ env.FILENAME_OVA }}" "ova/wazuh_ovf_template" "${{ env.WAZUH_VERSION }}"

      - name: Exporting OVA to final repository
        run: |
          aws s3 cp --quiet /tmp/${{ env.FILENAME_OVA }} s3://${{ env.S3_BUCKET }}/${{ env.S3_PATH }}/${{ env.FILENAME_OVA }}
          s3uri="s3://${{ env.S3_BUCKET }}/${{ env.S3_PATH }}/${{ env.FILENAME_OVA }}"
          echo "S3 OVA URI: ${s3uri}"

      - name: Generating sha512 file
        if: ${{ inputs.checksum == true }}
        run: |
          sha512sum /tmp/${{ env.FILENAME_OVA }} > /tmp/${{ env.FILENAME_SHA }}
          aws s3 cp --quiet /tmp/${{ env.FILENAME_SHA }} s3://${{ env.S3_BUCKET }}/${{ env.S3_PATH }}/${{ env.FILENAME_SHA }}
          s3uri="s3://${{ env.S3_BUCKET }}/${{ env.S3_PATH }}/${{ env.FILENAME_SHA }}"
          echo "S3 sha512 OVA URI: ${s3uri}"

      - name: Delete allocated VM
        if: always() && steps.alloc_vm == 'success'
        run: python3 wazuh-automation/deployability/modules/allocation/main.py --action delete --track-output ${{ env.ALLOCATOR_PATH }}/track.yml<|MERGE_RESOLUTION|>--- conflicted
+++ resolved
@@ -16,15 +16,11 @@
         description: 'Branch or tag of the wazuh-installation-assistant repository'
         required: true
         default: '4.11.0'
-<<<<<<< HEAD
       wazuh_automation_reference:
         description: 'Branch or tag of the wazuh-automation repository'
         required: true
         default: '4.11.0'
-      WAZUH_PACKAGE_REPOSITORY:
-=======
       wazuh_package_repository:
->>>>>>> 0829a690
         type: choice
         description: 'Wazuh package repository from which to download the packages'
         required: true
