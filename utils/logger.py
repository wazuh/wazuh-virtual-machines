import logging


class CustomFormatter(logging.Formatter):
<<<<<<< HEAD
=======
    """
    CustomFormatter is a custom logging formatter that formats log messages with different colors based on the log level.

    Attributes:
        FMT (str): The default log message format.
        FORMATS (dict): A dictionary mapping log levels to their respective colored formats.
    """

>>>>>>> 5935348f
    FMT = "{asctime} [{levelname:^7}] {name}: {message}"
    FORMATS = {
        logging.DEBUG: FMT,
        logging.INFO: f"\33[36m{FMT}\33[0m",
        logging.WARNING: f"\33[33m{FMT}\33[0m",
        logging.ERROR: f"\33[31m{FMT}\33[0m",
        logging.CRITICAL: f"\33[1m\33[31m{FMT}\33[0m",
    }

    def format(self, record: logging.LogRecord) -> str:
        """
        Format the specified log record as text with a colored output based on the log level.
        >>> DEBUG: gray
        >>> INFO: blue
        >>> WARNING: yellow / orange
        >>> ERROR: red
        >>> CRITICAL: bold red

        Args:
            record (logging.LogRecord): The log record to be formatted.

        Returns:
            str: The formatted log record as a string.
        """
        log_fmt = self.FORMATS.get(record.levelno, self.FMT)
        formatter = logging.Formatter(log_fmt, datefmt="%Y-%m-%d %H:%M:%S", style="{")
        return formatter.format(record)


class Logger(logging.Logger):
    """
    Custom Logger class that extends the standard logging.Logger to provide additional functionality
    with colored output for different log levels.
    """

    def __init__(self, name: str):
        """
        Initialize the logger with the specified name.

        Args:
            name (str): The name of the logger.

        The logger is set to the DEBUG level and a StreamHandler with a custom formatter is added to it.
        """
        super().__init__(name)
        self.setLevel(logging.DEBUG)

        handler = logging.StreamHandler()
        handler.setFormatter(CustomFormatter())
        self.addHandler(handler)

    def info_success(self, message: str):
        """
        Logs a success message modifying the default INFO log adding a check marks in the beggining of
        the log and colored it with a green color.

        Args:
            message (str): The success message to log.
        """
        self.info(f"\33[32m✓ {message}\33[0m")

    def error(self, message: str):
        """
        Logs an error message modifying the default ERROR log with a cross symbol.

        Args:
            message (str): The error message to be logged.
        """
        super().error(f"\33[31m✗ {message}\33[0m")

    def debug_title(self, message: str):
        """
        Logs a debug message modifying the default DEBUG log with a formatted title.

        Args:
            message (str): The message to be logged as a title.
        """
        self.debug(f"---- \33[1m{message}\33[0m ----")<|MERGE_RESOLUTION|>--- conflicted
+++ resolved
@@ -2,8 +2,6 @@
 
 
 class CustomFormatter(logging.Formatter):
-<<<<<<< HEAD
-=======
     """
     CustomFormatter is a custom logging formatter that formats log messages with different colors based on the log level.
 
@@ -12,7 +10,6 @@
         FORMATS (dict): A dictionary mapping log levels to their respective colored formats.
     """
 
->>>>>>> 5935348f
     FMT = "{asctime} [{levelname:^7}] {name}: {message}"
     FORMATS = {
         logging.DEBUG: FMT,
